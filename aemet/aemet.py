"""AEMET: classes needed to retrieve weather data
and forecast from AEMET (Agencia Estatal de Metereologia)
"""

from .exceptions import *

# from scipy import spatial
import math
import json
import logging
import os
from datetime import timedelta, datetime
from operator import itemgetter

import requests
from homeassistant.components.weather import (
    ATTR_FORECAST_CONDITION,
    ATTR_FORECAST_PRECIPITATION,
    ATTR_FORECAST_TEMP_LOW,
    ATTR_FORECAST_TIME,
    ATTR_FORECAST_WIND_BEARING,
    ATTR_FORECAST_WIND_SPEED,
    ATTR_WEATHER_HUMIDITY,
    ATTR_WEATHER_PRESSURE,
    ATTR_WEATHER_TEMPERATURE,
)
from homeassistant.const import ATTR_LATITUDE, ATTR_LONGITUDE, ATTR_ATTRIBUTION
from homeassistant.exceptions import HomeAssistantError
from homeassistant.util import Throttle
from requests.exceptions import ConnectionError, HTTPError, Timeout
from vincenty import vincenty


_LOGGER = logging.getLogger(__name__)
DEFAULT_CACHE_DIR = "aemet"

# Possible HTTP responses from AEMET API
HTTP_OK = 200
HTTP_UNAUTHORIZED = 401
HTTP_FORBIDDEN = 403
HTTP_NOT_FOUND = 404
HTTP_TOO_MANY_REQUESTS = 429

# Additional attributes of the entity
ATTR_ELEVATION = "elevation"

# Data Attribution
ATTRIBUTION = "Data provided by AEMET. www.aemet.es"

# Additional Weather/Forecast attributes
ATTR_FORECAST_SNOW = "snow"
ATTR_WEATHER_HUMIDITY_LOW = "humidity_min"
ATTR_WEATHER_DEW_POINT = "dew_point"

# Predefined time between updates
MIN_TIME_BETWEEN_UPDATES = timedelta(minutes=5)


class AemetAPI:
    """Connects to AEMET OpenData API services to retrieve weather forecast."""

    API_BASE_URL = "https://opendata.aemet.es/opendata/api"
    API_MASTER_RECORDS = {
        "ciudades": "/maestro/municipios",
        "estaciones": "/observacion/convencional/todas",  # To retrieve all known station we should retrieve
        # its currently weather data as there not exists any
        # way to retrieve them without its data
    }
    API_WEATHER = {
        "estacion": "/observacion/convencional/datos/estacion/{}",
        "estaciones": "/observacion/convencional/todas",
    }
    API_FORECAST = {
        "horaria": "/prediccion/especifica/municipio/horaria/{}",
        "diaria": "/prediccion/especifica/municipio/diaria/{}",
    }
    _ICONS_CONDITIONS = (
        "http://www.aemet.es/imagenes_gcd/eltiempo/prediccion/comun/ayuda/{}.png"
    )

    def __init__(self, api_key, cache_dir=DEFAULT_CACHE_DIR):
        _LOGGER.debug("Creating instance of AemetAPI, using parameters")
        _LOGGER.debug("api_key\t%s[...]%s", api_key[:20], api_key[-20:])
        _LOGGER.debug("cache_dir\t%s", cache_dir)

        self._api_key = api_key
        self._cache_dir = cache_dir
        self._init_cache(cache_dir)

    @staticmethod
    def _init_cache(cache_dir):
        """Init cache folder."""
        try:
            if not os.path.isdir(cache_dir):
                _LOGGER.debug("Create cache dir %s.", cache_dir)
                os.mkdir(cache_dir)
        except OSError as err:
            raise HomeAssistantError("Can't init cache dir {}".format(err))

    def aemet_load_from_file(self, api_url):
        """Load data cached locally."""
        file = None

        base_length = len(self.API_BASE_URL)

        api_method = api_url[base_length:]
        for k, v in {
            **self.API_MASTER_RECORDS,
            **self.API_WEATHER,
            **self.API_FORECAST,
        }.items():
            if v == api_method:
                file = k
                break
        if file is None:
            raise HomeAssistantError("Can't find API method for {}".format(api_url))
        filename = os.path.join(self._cache_dir, file + ".json")
        try:
            with open(filename, "r") as infile:
                data = json.load(infile)
        except OSError:
            _LOGGER.info("Can't find cache file %s", filename)
            return None
        return data

    def save_to_file(self, file, data):
        """Save data to a cache file.
        :param file: name of file
        :param data: json to be stored
        """
        filename = os.path.join(self._cache_dir, file + ".json")
        try:
            with open(filename, "w") as outfile:
                json.dump(data, outfile, indent=2)
        except OSError:
            _LOGGER.info("Can't write on cache file %s", file)

<<<<<<< HEAD
    def _api_request(self, data_url: str, api_key: str = None):
=======
    @staticmethod
    def _api_request(data_url: str, api_key: str = None):
>>>>>>> dddf0e77
        """Load data from AEMET.
        :param data_url: API call url
        :param api_key: API private key
        :return: json with AEMET response
        """

        _LOGGER.debug("Loading data from %s", data_url)

        params = {"api_key": api_key}
        try:
            if api_key is None:
                response = requests.get(data_url)
            else:
                response = requests.get(data_url, params=params)
        except (ConnectionError, HTTPError, Timeout, ValueError) as error:
            _LOGGER.error("Unable to retrieve data from AEMET. %s", error)
            return []
        aemet_response = response.json()

        return aemet_response

    def api_call(self, api_url: str, direct_call: bool = False, cached: bool = False):
        """Call to AEMET OpenData API services."""

        _LOGGER.debug("api_url: %s", api_url)
        _LOGGER.debug("api_key: %s[...]%s", self._api_key[:20], self._api_key[-20:])

        if cached:
            _LOGGER.debug("Loading cache data...")

            aemet_data = self.aemet_load_from_file(api_url)

            if aemet_data is not None:
                return aemet_data
        _LOGGER.debug("Loading non-cached data...")

        if not direct_call:
            # Get staged data
            _LOGGER.debug("Loading staged data...")

            aemet_response = self._api_request(api_url, api_key=self._api_key)

            estado = aemet_response.get("estado")
            descripcion = aemet_response.get("descripcion", "No description provided")
<<<<<<< HEAD
=======
            datos = aemet_response.get("datos")
            # metadatos = aemet_response.get('metadatos')
>>>>>>> dddf0e77

            if estado is None:
                _LOGGER.error("Could not retrieve data from AEMET")
                raise NoResponseException
            elif estado == HTTP_UNAUTHORIZED:  # 401
                _LOGGER.error("Unauthorized. Error %s, %s", estado, descripcion)
                raise InvalidApiKey
            elif estado == HTTP_NOT_FOUND:  # 404
                _LOGGER.error("Not found. Error %s, %s", estado, descripcion)
                raise NotFound
            elif estado == HTTP_TOO_MANY_REQUESTS:  # 429
                _LOGGER.info("Too many requests. Error %s, %s", estado, descripcion)
                raise TooManyRequests
            elif estado != HTTP_OK:
                _LOGGER.info(
                    "Could not retrieve data from AEMET. Error %s, %s",
                    estado,
                    descripcion,
                )
                raise AemetException
            # Get final data
<<<<<<< HEAD
            datos = aemet_response.get("datos")
            # metadatos = aemet_response.get('metadatos')
=======
>>>>>>> dddf0e77
            aemet_data = self._api_request(datos, api_key=self._api_key)
        else:
            # There exists at least one API call that do not use staged data, but direct call.
            _LOGGER.debug("Loading direct data...")

            aemet_data = self._api_request(api_url, api_key=self._api_key)
        return aemet_data


class AemetMasterRecord:
    _ENTITIES = ["ciudades", "estaciones"]

<<<<<<< HEAD
    def __init__(self, entityclass, api_client=None, weather_station=None):
=======
    def __init__(
        self,
        entityclass: str,
        api_client: AemetAPI = None,
        weather_station: str = None,
        city: str = None,
        experimental: bool = False,
    ):
>>>>>>> dddf0e77
        _LOGGER.debug("Creating instance of AemetMasterRecord, using parameters")
        _LOGGER.debug("entity\t%s", entityclass)
        _LOGGER.debug("api\t%s", api_client)

        self.data = None

        if entityclass not in self._ENTITIES:
            raise ValueError
        self._entityClass = entityclass

        if weather_station is not None and entityclass == "estaciones":
            self.nearest = weather_station
        elif city is not None and entityclass == "ciudades":
            self.nearest = city
        else:
            self.nearest = None
        self.api_client = api_client
        self._location_tree = None

        # Default method to search
        self._nearest_location = (
            self._nearest_location_iterate
        )  # Compatible with RPI, slower
        # if experimental:
        #     self._nearest_location = (
        #         self._nearest_location_kdtree
        #     )  # Not tested in a RPI, faster

    def _write_master_data(self, force=False):
        if self.data is None:
            return
        last_saved = datetime.strptime(
            self.data.get("saved", datetime.now()), "%Y-%m-%dT%H:%M:%S"
        )
        elapsed = datetime.now() - last_saved
        if elapsed < timedelta(minutes=5) or force:
            self.api_client.save_to_file(self._entityClass, self.data)

<<<<<<< HEAD
    def _nearest_location(self, location: tuple):
=======
    # def _nearest_location_kdtree(self, location: tuple) -> tuple:
    #     """Find nearest point in a list of points to a given location using KDTree.
    #
    #     This function is faster but cannot use it in a rpi environment due to limitations using scipy package.
    #
    #     :param location: reference location to find closest point
    #     :return: distance and closest point to location"""
    #
    #     def cartesian(latitude, longitude, elevation=0):
    #         """Convert to radians"""
    #         latitude = latitude * (math.pi / 180)
    #         longitude = longitude * (math.pi / 180)
    #
    #         R = (6378137.0 + elevation) / 1000.0  # relative to centre of the earth
    #         X = R * math.cos(latitude) * math.cos(longitude)
    #         Y = R * math.cos(latitude) * math.sin(longitude)
    #         Z = R * math.sin(latitude)
    #         return (X, Y, Z)
    #
    #     def find_closest(list_locations, location):
    #
    #         if self._location_tree is None:
    #             places = []  # create a list of points with cartesian coordinates
    #             for points in list_locations:
    #                 coordinates = (
    #                     float(points["latitud"]),
    #                     float(points["longitud"]),
    #                     float(points["altitud"]),
    #                 )
    #                 cartesian_coord = cartesian(*coordinates)
    #                 places.append(cartesian_coord)
    #
    #             self._location_tree = spatial.KDTree(
    #                 places
    #             )  # create a KDTree with those points
    #
    #         cartesian_coord = cartesian(*location)
    #         closest = self._location_tree.query([cartesian_coord], p=2)
    #         distance = closest[0][0]
    #         location_index = closest[1][0]
    #         return distance, location_index
    #
    #     if self.data is None:
    #         return None, None
    #
    #     list_locations = self.data[self._entityClass]
    #     (distance, index) = find_closest(list_locations, location)
    #
    #     return distance, list_locations[index]

    def _nearest_location_iterate(self, location: tuple):
>>>>>>> dddf0e77
        """Find nearest city or weather station given my current location
        :type location: tuple
        :param location: my current location
        :return: dictionary with information of cit or weather station
        """

        def distance(point1: tuple, point2: tuple):
            """Calculate the distance in kilometers between two points using vincenty function
            :param point1: coordinates (latitude, longitude) of point 1
            :param point2: coordinates (latitude, longitude) of point 1
            :return: distance in kilometers between two points
            """
            if None in (point1, point2):
                return None
            result = vincenty(point1, point2)
            if result is None:
                return None
            return result

        def nearest_location(list_locations, location):

            nearest_codigo = None
            nearest_distance = None

            places = []
            nearest = None
            for point in list_locations:
                coordinates = (float(point["latitud"]), float(point["longitud"]))
                point_distance = distance(coordinates, location)
                if nearest_distance is None or point_distance < nearest_distance:
                    nearest_distance = point_distance
                    nearest_codigo = point["codigo"]
                places.append([point["codigo"], point_distance])
            for point in list_locations:
                if point["codigo"] == nearest_codigo:
                    nearest = point
                    break
            return nearest_distance, nearest

<<<<<<< HEAD
        self.api_client.save_to_file("debug", self.data)
        closest_location = nearest_location(self.data[self._entityClass], location)
=======
        if self.data is None:
            return None, None

        list_locations = self.data[self._entityClass]
        (distance, closest_location) = nearest_location(list_locations, location)
>>>>>>> dddf0e77

        return distance, closest_location

    def update_distance(self, location, force=False):
        """Get nearest place to given location."""
        if isinstance(self.nearest, str):
            nearest = self.nearest
            self.nearest = None
            for v in self.data.get(self._entityClass):
                if v.get("codigo") == nearest:
                    self.nearest = v
                    break
            if isinstance(self.nearest, str):
                raise ValueError("Weather station or City code is not valid")

        if self.nearest is None or force:
            (distance, self.nearest) = self._nearest_location(location)

        distance = vincenty(
            location, (self.nearest["latitud"], self.nearest["longitud"])
        )
        """
        If the distance to my location is more than 25 km, the city must not be in Spain.

        On the website http://www.geomidpoint.com/random/ we can obtain up to 2000 random points 
        in a radius of 600 km around the centre of Spain (usually Cerro de los Ángeles, Madrid).

        We calculate the distance from those random points to the nearest city and on 
        website http://www.copypastemap.com/ we can trace those points with colors depending on the distance.

        All points further than 25 km from a city are outside the Spanish border."""

        if distance > 25.0 and self._entityClass == "ciudades":
            self.nearest = None

        """This is not true when looking for a weather station. The farthest points of 40 km 
        are the most likely to be outside the Spanish border. But there are places 
        between 25 and 40 km within Spain."""

        if distance > 40.0 and self._entityClass == "estaciones":
            self.nearest = None

    def _clean_master_data(self, data):
        """Cleans data received from AEMET."""
        if isinstance(data, dict):
            last_saved = data.get("saved")

            if last_saved is not None:
                """We only save curated, so there is no need to clean data again"""
                return data
        MAP_FIELDS = {
            "idema": "codigo",
            "ubi": "nombre",
            "lat": "latitud",
            "lon": "longitud",
            "alt": "altitud",
            "id": "codigo",
            "nombre": "nombre",
            "latitud_dec": "latitud",
            "longitud_dec": "longitud",
            "altitud": "altitud",
        }

        FLOAT_FIELDS = ["latitud", "longitud", "altitud"]

        clean_data = []
        for entity in data:
            clean_entity = {
                MAP_FIELDS[k]: v for k, v in entity.items() if k in MAP_FIELDS
            }
            clean_entity["codigo"] = (
                clean_entity["codigo"][2:]
                if clean_entity["codigo"].startswith("id")
                else clean_entity["codigo"]
            )
            clean_entity = {
                k: (float(v) if k in FLOAT_FIELDS else v)
                for k, v in clean_entity.items()
            }
            clean_data.append(clean_entity)
        final_data = {
            "saved": datetime.now().replace(microsecond=0).isoformat(),
            self._entityClass: clean_data,
        }

        return final_data

    def _get_master_data(self, cached=False):
        """Get master data: List of cities or Weather stations"""
        _LOGGER.debug("Get master data for: %s ", self._entityClass)

        endpoint_url = "{}{}".format(
            self.api_client.API_BASE_URL,
            self.api_client.API_MASTER_RECORDS.get(self._entityClass),
        )
        # when retrieving data for 'municipios' we should do a direct api call, not an staged one.
        direct_call = self._entityClass == "ciudades"
        raw_data = self.api_client.api_call(endpoint_url, direct_call, cached)

        return raw_data

    def update(self, api_client: AemetAPI = None):
        _LOGGER.debug("Updating AEMET Master Records.")

        if api_client is not None:
            self.api_client = api_client
        if self.api_client is None:
            raise NotImplementedError
        if self.data is None:
            raw_data = self._get_master_data(cached=True)
            if isinstance(raw_data, list):
                self.data = self._clean_master_data(raw_data)
            else:
                self.data = raw_data
            self._location_tree = (
                None
            )  # Remove KDTree as we have loaded a new set of data
        else:
            last_saved = datetime.strptime(self.data.get("saved"), "%Y-%m-%dT%H:%M:%S")
            elapsed = datetime.now() - last_saved
            if timedelta(days=7) < elapsed:
                raw_data = self._get_master_data(cached=False)
                self.data = self._clean_master_data(raw_data)
        self._write_master_data()


class AemetForecast:
    """Get the latest data from AEMET."""

    _FORECAST_MODE = ["diaria", "horaria"]
    _MAP_FIELDS = {
        "descripcion": "description",
        "dv": ATTR_FORECAST_WIND_BEARING,
        "viento_Direccion": ATTR_FORECAST_WIND_BEARING,
        "vientoAndRachaMax_Direccion": ATTR_FORECAST_WIND_BEARING,
        "alt": "altitude",
        "idema": "weather_station",
        "fint": ATTR_FORECAST_TIME,
        "humedadRelativa_Maxima": ATTR_WEATHER_HUMIDITY,
        "humedadRelativa_Minima": "humidity min",
        "hr": ATTR_WEATHER_HUMIDITY,
        "humedadRelativa": ATTR_WEATHER_HUMIDITY,
        "estadoCielo": ATTR_FORECAST_CONDITION,
        "uvMax": "UV index",
        "lat": ATTR_LATITUDE,
        "lon": ATTR_LONGITUDE,
        "nieve": ATTR_FORECAST_SNOW,
        "ubi": "location",
        "ocaso": "sunset",
        "orto": "sunrise",
        "prec": ATTR_FORECAST_PRECIPITATION,
        "precipitacion": ATTR_FORECAST_PRECIPITATION,
        "pres": ATTR_WEATHER_PRESSURE,
        "probPrecipitacion": "precipitation_probability",
        "tpr": ATTR_WEATHER_DEW_POINT,
        "sensTermica_Maxima": "sensacion termica maxima",
        "sensTermica_Minima": "sensacion termica minima",
        "sensTermica": "sensacion termica",
        "temperatura_Maxima": ATTR_WEATHER_TEMPERATURE,
        "temperatura_Minima": ATTR_FORECAST_TEMP_LOW,
        "ta": ATTR_WEATHER_TEMPERATURE,
        "temperatura": ATTR_WEATHER_TEMPERATURE,
        "value": "valor",
        "vv": ATTR_FORECAST_WIND_SPEED,
        "viento_Velocidad": ATTR_FORECAST_WIND_SPEED,
        "vientoAndRachaMax_Velocidad": ATTR_FORECAST_WIND_SPEED,
        "vis": "visibility",
        "periodo": "periodo",
    }
    _FLOAT_SENSORS = (
        ATTR_WEATHER_HUMIDITY,
        ATTR_FORECAST_SNOW,
        ATTR_FORECAST_PRECIPITATION,
        "sensacion termica",
        ATTR_WEATHER_TEMPERATURE,
        ATTR_FORECAST_WIND_SPEED,
    )

    def __init__(self, forecastmode, city=None, api_client=None):
        """Initialize the data object."""
        _LOGGER.debug("Creating instance of AemetForecast, using parameters")
        _LOGGER.debug("forecast\t%s", forecastmode)
        _LOGGER.debug("city\t%s", city)
        _LOGGER.debug("api\t%s", api_client)

        self.data = None
        self.nearest = city

        if forecastmode not in self._FORECAST_MODE:
            raise ValueError
        self._forecastmode = forecastmode
        self.api_client = api_client

    def _refactor_forecast(self, raw_data):
        """Cleans data received from AEMET related with Weather Forecast."""

        def _periodo(variable, fecha):
            if "periodo" not in variable:
                intervalo = "{}T00:00:00".format(fecha)
            else:
                ini_periodo = variable["periodo"][:2]
                fin_periodo = variable["periodo"][-2:]
                if ini_periodo == fin_periodo:
                    intervalo = "{}T{}:00:00".format(fecha, ini_periodo)
                elif ini_periodo == "00" and fin_periodo == "24":
                    intervalo = "{}T00:00:00".format(fecha)
                else:
                    intervalo = "{}T{}:00:00 & {}".format(
                        fecha, ini_periodo, fin_periodo
                    )
            return intervalo

        def inner_transform(data, sensor, fields, append=False, replace=False):
            interval = _periodo(data, fecha)
            if interval not in transformed_data:
                transformed_data[interval] = {}
            for field in fields:
                name = field if replace else sensor
                name = "{}_{}".format(name, field.capitalize()) if append else name

                name = self._MAP_FIELDS.get(name)
                if name is None:
                    return
                resultado = data.get(field)
                if resultado is None:
                    pass
                elif isinstance(resultado, list):
                    if resultado[0] != "":
                        transformed_data[interval][name] = resultado[0]
                else:
                    if resultado != "":
                        transformed_data[interval][name] = resultado

        def transform(data, sensors, fields, append=False, replace=False):
            for sensor in sensors:
                sensor_data = data.get(sensor)
                if sensor_data is None:
                    continue
                if isinstance(sensor_data, list):
                    for lista_datos in sensor_data:
                        inner_transform(lista_datos, sensor, fields, append, replace)
                else:
                    lista_datos = sensor_data
                    inner_transform(lista_datos, sensor, fields, append, replace)

        version = str(raw_data[0]["version"])
        if version != "1.0":
            _LOGGER.info("Version %s of AEMET schema is not supported", version)
            return None
        copyright = raw_data[0]["origen"]
        header = {
            "city": raw_data[0]["nombre"],
            "province": raw_data[0]["provincia"],
            "processing date": raw_data[0]["elaborado"],
            ATTR_ATTRIBUTION: ATTRIBUTION,
            "API version": version,
            "copyrigth": copyright,
        }

        transformed_data = {}
        if self._forecastmode == "diaria":
            #    list of sensor,      list of field,     append, replace
            schema_definition = [
                (["estadoCielo"], ["value"], False, False),
                (["estadoCielo"], ["descripcion"], False, True),
                (["temperatura"], ["maxima"], False, False),
                (["temperatura"], ["minima"], True, False),
                (["humedadRelativa"], ["maxima"], False, False),
                (["humedadRelativa"], ["minima"], True, False),
                (["viento"], ["direccion"], True, False),
                (["viento"], ["velocidad"], True, False),
            ]
        else:
            #    list of sensor,      list of field,    append, replace
            schema_definition = [
                (["estadoCielo"], ["value"], False, False),
                (["estadoCielo"], ["descripcion"], False, True),
                (["temperatura"], ["value"], False, False),
                (["precipitacion"], ["value"], False, False),
                (["nieve"], ["value"], False, False),
                (["sensTermica"], ["value"], False, False),
                (["humedadRelativa"], ["value"], False, False),
                (["vientoAndRachaMax"], ["direccion"], True, False),
                (["vientoAndRachaMax"], ["velocidad"], True, False),
            ]
        for forecast in raw_data[0]["prediccion"]["dia"]:
            fecha = forecast.get("fecha")
            for schema in schema_definition:
                transform(forecast, *schema)
        # Moves all dates which are an interval to its initial hour
        for key, value in transformed_data.items():
            if len(key) > 19:
                fecha = "{}T00:00:00".format(key[:10])
                horas = "{}-{}".format(key[11:13], key[-2:])
                transformed_data[fecha][horas] = value
        # Insert key of dict as an attribute
        for key, value in transformed_data.items():
            if len(key) == 19:
                value[ATTR_FORECAST_TIME] = key
        # Convert all float sensors to float value
        for value in transformed_data.values():
            for sensor in self._FLOAT_SENSORS:
                valor = value.get(sensor)
                if valor is not None:
                    try:
                        value[sensor] = float(valor)
                    except:
                        continue
        # Keep only data with specific key length, transform it to a list and sort it.
        sorted_data = [v for k, v in transformed_data.items() if len(k) == 19]
        sorted_data = sorted(sorted_data, key=itemgetter(ATTR_FORECAST_TIME))

        final_data = {"information": header, "data": sorted_data}
        return final_data

    def _load_forecast_data(self, city):
        """Get station data"""
        endpoint_url = "{}{}".format(
            self.api_client.API_BASE_URL,
            self.api_client.API_FORECAST[self._forecastmode].format(city),
        )
        raw_data = self.api_client.api_call(endpoint_url)
        return raw_data

    def _update_forecast(self):
        if self.nearest is None:
            raise ValueError
        codigo = self.nearest.get("codigo")
        city = self.nearest.get("nombre")

        _LOGGER.debug("Updating weather forecast for city %s", city)

        raw_data = self._load_forecast_data(codigo)
        clean_data = None

        if raw_data is None:
            _LOGGER.info("No weather forecast received from AEMET")
        else:
            clean_data = self._refactor_forecast(raw_data)
        return clean_data

    @Throttle(MIN_TIME_BETWEEN_UPDATES)
    def update(self, nearest=None, api_client=None):
        if nearest is not None:
            self.nearest = nearest
        if api_client is not None:
            self.api_client = api_client
        # if None in (self.nearest, self.api_client):
        #     raise ValueError
        # Update weather forecast
        try:
            data = self._update_forecast()
        except ValueError:
            _LOGGER.info("No data retrieved")
            return False

        self.data = {
            self._forecastmode: data,
            "saved": (datetime.now().replace(microsecond=0).isoformat()),
        }

        self.api_client.save_to_file(self._forecastmode, self.data)


class AemetWeather:
    """Get the latest data from AEMET."""

    _MAP_FIELDS = {
        "descripcion": "description",
        "dv": ATTR_FORECAST_WIND_BEARING,
        "viento_Direccion": ATTR_FORECAST_WIND_BEARING,
        "vientoAndRachaMax_Direccion": ATTR_FORECAST_WIND_BEARING,
        "alt": "altitude",
        "idema": "weather_station",
        "fint": ATTR_FORECAST_TIME,
        "humedadRelativa_Maxima": ATTR_WEATHER_HUMIDITY,
        "humedadRelativa_Minima": "humidity min",
        "hr": ATTR_WEATHER_HUMIDITY,
        "humedadRelativa": ATTR_WEATHER_HUMIDITY,
        "estadoCielo": ATTR_FORECAST_CONDITION,
        "uvMax": "UV index",
        "lat": ATTR_LATITUDE,
        "lon": ATTR_LONGITUDE,
        "nieve": ATTR_FORECAST_SNOW,
        "ubi": "location",
        "ocaso": "sunset",
        "orto": "sunrise",
        "prec": ATTR_FORECAST_PRECIPITATION,
        "precipitacion": ATTR_FORECAST_PRECIPITATION,
        "pres": ATTR_WEATHER_PRESSURE,
        "probPrecipitacion": "precipitation_probability",
        "tpr": ATTR_WEATHER_DEW_POINT,
        "sensTermica_Maxima": "sensacion termica maxima",
        "sensTermica_Minima": "sensacion termica minima",
        "sensTermica": "sensacion termica",
        "temperatura_Maxima": ATTR_WEATHER_TEMPERATURE,
        "temperatura_Minima": ATTR_FORECAST_TEMP_LOW,
        "ta": ATTR_WEATHER_TEMPERATURE,
        "temperatura": ATTR_WEATHER_TEMPERATURE,
        "value": "valor",
        "vv": ATTR_FORECAST_WIND_SPEED,
        "viento_Velocidad": ATTR_FORECAST_WIND_SPEED,
        "vientoAndRachaMax_Velocidad": ATTR_FORECAST_WIND_SPEED,
        "vis": "visibility",
        "periodo": "periodo",
    }
    _FLOAT_SENSORS = (
        ATTR_WEATHER_HUMIDITY,
        ATTR_FORECAST_SNOW,
        ATTR_FORECAST_PRECIPITATION,
        "sensacion termica",
        ATTR_WEATHER_TEMPERATURE,
        ATTR_FORECAST_WIND_SPEED,
    )

    def __init__(self, station=None, api_client=None):
        """Initialize the data object."""
        _LOGGER.debug("Creating instance of AemetWeather, using parameters")
        _LOGGER.debug("station\t%s", station)
        _LOGGER.debug("api\t%s", api_client)

        self.data = None
        self.nearest = station
        self.api_client = api_client

    def _remap_keys(self, data):
        """Remap AEMET field names to HA field names. Those fields not in MAP_FIELDS will be removed."""
        translated = {}
        for key, value in data.items():
            if key in self._MAP_FIELDS:
                mapped_key = self._MAP_FIELDS[key]
                translated[mapped_key] = value
        return translated

    def _clean_currently_data(self, raw_data):

        # Sort data by time to keep latest.
        sorted_data = sorted(raw_data, key=itemgetter("fint"))
        remapped_data = self._remap_keys(sorted_data[-1])

        delete = ("location", "weather_station", "latitude", "longitude", "altitude")

        # In station_info we store data that is removed from weather data
        station_info = {info: remapped_data[info] for info in delete}
        station_info[ATTR_ATTRIBUTION] = ATTRIBUTION

        clean_data = {k: v for k, v in remapped_data.items() if k not in delete}

        return {"information": station_info, "data": clean_data}

    def _load_current_data(self, station_id):
        """Get station data"""
        _LOGGER.debug("Loading data from station %s", station_id)
        endpoint_url = "{}{}".format(
            self.api_client.API_BASE_URL,
            self.api_client.API_WEATHER["estacion"].format(station_id),
        )
        raw_data = self.api_client.api_call(endpoint_url)

        return raw_data

    def _update_currently(self):
        if self.nearest is None:
            raise ValueError("Nearest weather station or city not defined")
        station_id = self.nearest.get("codigo")

        _LOGGER.debug("Updating meteorological data from station %s", station_id)

        raw_data = self._load_current_data(station_id)
        clean_data = None
        # Transform data
        if raw_data is None:
            _LOGGER.info("No meteorological data received from AEMET")
        else:
            clean_data = self._clean_currently_data(raw_data)
        return clean_data

    @Throttle(MIN_TIME_BETWEEN_UPDATES)
    def update(self, nearest=None, api_client=None):
        if nearest is not None:
            self.nearest = nearest
        if api_client is not None:
            self.api_client = api_client
        # Update current weather
        try:
            data = self._update_currently()
        except ValueError:
            _LOGGER.info("No data retrieved")
            return False

        self.data = {
            "currently": data,
            "saved": (datetime.now().replace(microsecond=0).isoformat()),
        }

        self.api_client.save_to_file("currently", self.data)


class AemetData:
    """Get the latest data from AEMET."""

    def __init__(
        self,
        latitude: float,
        longitude: float,
        elevation: float = 0.0,
        api_key: str = None,
        cache_dir: str = DEFAULT_CACHE_DIR,
        weather_station: str = None,
        city: str = None,
        experimental: bool = False,
    ):
        """Initialize the data object."""
        _LOGGER.debug("Creating instance of AemetData, using parameters")
        _LOGGER.debug("location\t(%s, %s, %s)", latitude, longitude, elevation)
        _LOGGER.debug("api_key\t%s[...]%s", api_key[:20], api_key[-20:])
        _LOGGER.debug("cache_dir\t%s", cache_dir)
        _LOGGER.debug("Weather Station\t%s", weather_station)

        self.api_client = None
        self._api_key = api_key
        self._cache_dir = cache_dir

        if api_key is not None:
            self.api_client = AemetAPI(api_key, cache_dir)
        self.location = (latitude, longitude, elevation)

        self.weather_stations = AemetMasterRecord(
<<<<<<< HEAD
            "estaciones", self.api_client, weather_station=weather_station
=======
            "estaciones",
            self.api_client,
            weather_station=weather_station,
            experimental=experimental,
        )
        self.cities = AemetMasterRecord(
            "ciudades", self.api_client, city=city, experimental=experimental
>>>>>>> dddf0e77
        )
        self.cities = AemetMasterRecord("ciudades", self.api_client)

        self.currently = AemetWeather(api_client=self.api_client)
        self.hourly = AemetForecast("horaria", api_client=self.api_client)
        self.daily = AemetForecast("diaria", api_client=self.api_client)

        self.data = None

<<<<<<< HEAD
    def update_location(self, latitude, longitude, elevation=0):
=======
        self.__experimental = experimental
>>>>>>> dddf0e77

    def update_location(self, latitude, longitude, elevation=0):

        if None in (latitude, longitude):
            raise ValueError
        self.location = (latitude, longitude, elevation)

        self.cities.update_distance(self.location, force=True)
        self.weather_stations.update_distance(self.location, force=True)

        self.currently.nearest = self.weather_stations.nearest
        self.hourly.nearest = self.cities.nearest
        self.daily.nearest = self.cities.nearest

    @Throttle(MIN_TIME_BETWEEN_UPDATES)
    def update(self):
        if not isinstance(self.api_client, AemetAPI):
            raise ValueError
        _LOGGER.debug("Updating AEMET data.")

        # Update current weather
        self.weather_stations.update()
        self.weather_stations.update_distance(self.location)
        self.currently.update(
            nearest=self.weather_stations.nearest, api_client=self.api_client
        )

        # Update weather forecast
        self.cities.update()
        self.cities.update_distance(self.location)
        self.hourly.update(nearest=self.cities.nearest, api_client=self.api_client)
        self.daily.update(nearest=self.cities.nearest, api_client=self.api_client)

        self.data = {
<<<<<<< HEAD
            "currently": self.currently.data["currently"],
            "hourly": self.hourly.data["horaria"],
            "daily": self.daily.data["diaria"],
=======
            "currently": self.currently.data.get("currently", None)
            if self.currently.data is not None
            else None,
            "hourly": self.hourly.data.get("horaria", None)
            if self.hourly.data is not None
            else None,
            "daily": self.daily.data.get("diaria", None)
            if self.daily.data is not None
            else None,
>>>>>>> dddf0e77
            "saved": (datetime.now().replace(microsecond=0).isoformat()),
        }

        self.api_client.save_to_file("data", self.data)<|MERGE_RESOLUTION|>--- conflicted
+++ resolved
@@ -135,12 +135,8 @@
         except OSError:
             _LOGGER.info("Can't write on cache file %s", file)
 
-<<<<<<< HEAD
-    def _api_request(self, data_url: str, api_key: str = None):
-=======
     @staticmethod
     def _api_request(data_url: str, api_key: str = None):
->>>>>>> dddf0e77
         """Load data from AEMET.
         :param data_url: API call url
         :param api_key: API private key
@@ -185,11 +181,8 @@
 
             estado = aemet_response.get("estado")
             descripcion = aemet_response.get("descripcion", "No description provided")
-<<<<<<< HEAD
-=======
             datos = aemet_response.get("datos")
             # metadatos = aemet_response.get('metadatos')
->>>>>>> dddf0e77
 
             if estado is None:
                 _LOGGER.error("Could not retrieve data from AEMET")
@@ -211,11 +204,6 @@
                 )
                 raise AemetException
             # Get final data
-<<<<<<< HEAD
-            datos = aemet_response.get("datos")
-            # metadatos = aemet_response.get('metadatos')
-=======
->>>>>>> dddf0e77
             aemet_data = self._api_request(datos, api_key=self._api_key)
         else:
             # There exists at least one API call that do not use staged data, but direct call.
@@ -228,9 +216,6 @@
 class AemetMasterRecord:
     _ENTITIES = ["ciudades", "estaciones"]
 
-<<<<<<< HEAD
-    def __init__(self, entityclass, api_client=None, weather_station=None):
-=======
     def __init__(
         self,
         entityclass: str,
@@ -239,7 +224,6 @@
         city: str = None,
         experimental: bool = False,
     ):
->>>>>>> dddf0e77
         _LOGGER.debug("Creating instance of AemetMasterRecord, using parameters")
         _LOGGER.debug("entity\t%s", entityclass)
         _LOGGER.debug("api\t%s", api_client)
@@ -278,9 +262,6 @@
         if elapsed < timedelta(minutes=5) or force:
             self.api_client.save_to_file(self._entityClass, self.data)
 
-<<<<<<< HEAD
-    def _nearest_location(self, location: tuple):
-=======
     # def _nearest_location_kdtree(self, location: tuple) -> tuple:
     #     """Find nearest point in a list of points to a given location using KDTree.
     #
@@ -332,7 +313,6 @@
     #     return distance, list_locations[index]
 
     def _nearest_location_iterate(self, location: tuple):
->>>>>>> dddf0e77
         """Find nearest city or weather station given my current location
         :type location: tuple
         :param location: my current location
@@ -372,16 +352,11 @@
                     break
             return nearest_distance, nearest
 
-<<<<<<< HEAD
-        self.api_client.save_to_file("debug", self.data)
-        closest_location = nearest_location(self.data[self._entityClass], location)
-=======
         if self.data is None:
             return None, None
 
         list_locations = self.data[self._entityClass]
         (distance, closest_location) = nearest_location(list_locations, location)
->>>>>>> dddf0e77
 
         return distance, closest_location
 
@@ -910,9 +885,6 @@
         self.location = (latitude, longitude, elevation)
 
         self.weather_stations = AemetMasterRecord(
-<<<<<<< HEAD
-            "estaciones", self.api_client, weather_station=weather_station
-=======
             "estaciones",
             self.api_client,
             weather_station=weather_station,
@@ -920,9 +892,7 @@
         )
         self.cities = AemetMasterRecord(
             "ciudades", self.api_client, city=city, experimental=experimental
->>>>>>> dddf0e77
         )
-        self.cities = AemetMasterRecord("ciudades", self.api_client)
 
         self.currently = AemetWeather(api_client=self.api_client)
         self.hourly = AemetForecast("horaria", api_client=self.api_client)
@@ -930,11 +900,7 @@
 
         self.data = None
 
-<<<<<<< HEAD
-    def update_location(self, latitude, longitude, elevation=0):
-=======
         self.__experimental = experimental
->>>>>>> dddf0e77
 
     def update_location(self, latitude, longitude, elevation=0):
 
@@ -969,11 +935,6 @@
         self.daily.update(nearest=self.cities.nearest, api_client=self.api_client)
 
         self.data = {
-<<<<<<< HEAD
-            "currently": self.currently.data["currently"],
-            "hourly": self.hourly.data["horaria"],
-            "daily": self.daily.data["diaria"],
-=======
             "currently": self.currently.data.get("currently", None)
             if self.currently.data is not None
             else None,
@@ -983,7 +944,6 @@
             "daily": self.daily.data.get("diaria", None)
             if self.daily.data is not None
             else None,
->>>>>>> dddf0e77
             "saved": (datetime.now().replace(microsecond=0).isoformat()),
         }
 
